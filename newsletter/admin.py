--- conflicted
+++ resolved
@@ -166,30 +166,14 @@
         submission = self._getobj(request, object_id)
 
         if submission.sent or submission.prepared:
-<<<<<<< HEAD
-            request.user.message_set.create(
-                message=ugettext('Submission already sent.')
-            )
-
-=======
             messages.info(request, ugettext("Submission already sent."))
-        
->>>>>>> 33d68093
             return HttpResponseRedirect('../')
 
         submission.prepared = True
         submission.save()
-<<<<<<< HEAD
-
-        request.user.message_set.create(
-            message=ugettext('Your submission is being sent.')
-        )
-
-=======
-        
+
         messages.info(request, ugettext("Your submission is being sent."))
-        
->>>>>>> 33d68093
+
         return HttpResponseRedirect('../../')
 
     """ URLs """
@@ -503,15 +487,12 @@
                         address.save()
                 finally:
                     del request.session['addresses']
-<<<<<<< HEAD
-                request.user.message_set.create(message=_(
-                    '%s subscriptions have been successfully added.'
-                ) % len(addresses))
-
-=======
-                messages.success(request, _('%s subscriptions have been successfully added.') % len(addresses))
-            
->>>>>>> 33d68093
+
+                messages.success(
+                    request,
+                    _('%s subscriptions have been successfully added.') \
+                        % len(addresses))
+
                 return HttpResponseRedirect('../../')
         else:
             form = ConfirmForm()
